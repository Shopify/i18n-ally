{
  "name": "i18n-ally",
  "displayName": "%extname%",
  "description": "🌍 All in one i18n extension for VSCode",
  "version": "1.15.5",
  "publisher": "antfu",
  "engines": {
    "vscode": "^1.40.0"
  },
  "categories": [
    "Other"
  ],
  "activationEvents": [
    "workspaceContains:package.json",
    "workspaceContains:pubspec.yaml",
    "workspaceContains:composer.json",
    "workspaceContains:Gemfile",
    "workspaceContains:.vscode/i18n-ally-custom-framework.yml",
    "onLanguage:vue",
    "onLanguage:javascript",
    "onLanguage:javascriptreact",
    "onLanguage:typescript",
    "onLanguage:typescriptreact",
    "onLanguage:json",
    "onLanguage:yaml",
    "onLanguage:json5",
    "onLanguage:dart",
    "onLanguage:php",
    "onLanguage:handlebars",
    "onLanguage:ini"
  ],
  "keywords": [
    "vue",
    "vue-i18n",
    "translate",
    "i18n",
    "i18next"
  ],
  "icon": "res/logo.png",
  "repository": {
    "type": "git",
    "url": "https://github.com/antfu/i18n-ally"
  },
  "homepage": "https://github.com/antfu/i18n-ally",
  "bugs": "https://github.com/antfu/i18n-ally/issues",
  "main": "./dist/extension",
  "contributes": {
    "commands": [
      {
        "command": "extension.i18n-ally.config-locales",
        "title": "%command.config_locales%",
        "category": "%extname%"
      },
      {
        "command": "extension.i18n-ally.config-locales-auto",
        "title": "%command.config_locales_auto%",
        "category": "%extname%"
      },
      {
        "command": "extension.i18n-ally.config-display-language",
        "title": "%command.config_display_language%",
        "category": "%extname%"
      },
      {
        "command": "extension.i18n-ally.config-source-language",
        "title": "%command.config_source_language%",
        "category": "%extname%"
      },
      {
        "command": "extension.i18n-ally.set-display-language",
        "title": "%command.set_display_language%",
        "category": "%extname%"
      },
      {
        "command": "extension.i18n-ally.set-source-language",
        "title": "%command.set_source_language%",
        "category": "%extname%"
      },
      {
        "command": "extension.i18n-ally.copy-key",
        "category": "%extname%",
        "title": "%command.copy_key%",
        "icon": {
          "light": "./res/light/file.svg",
          "dark": "./res/dark/file.svg"
        }
      },
      {
        "command": "extension.i18n-ally.translate-key",
        "category": "%extname%",
        "title": "%command.translate_key%",
        "icon": {
          "light": "./res/light/translate.svg",
          "dark": "./res/dark/translate.svg"
        }
      },
      {
        "command": "extension.i18n-ally.edit-key",
        "category": "%extname%",
        "title": "%command.edit_key%",
        "icon": {
          "light": "./res/light/edit.svg",
          "dark": "./res/dark/edit.svg"
        }
      },
      {
        "command": "extension.i18n-ally.open-key",
        "category": "%extname%",
        "title": "%command.open_key%",
        "icon": {
          "light": "./res/light/open-file.svg",
          "dark": "./res/dark/open-file.svg"
        }
      },
      {
        "command": "extension.i18n-ally.delete-key",
        "category": "%extname%",
        "title": "%command.delete_key%"
      },
      {
        "command": "extension.i18n-ally.rename-key",
        "category": "%extname%",
        "title": "%command.rename_key%"
      },
      {
        "command": "extension.i18n-ally.open-url",
        "category": "%extname%",
        "title": "%command.open_url%"
      },
      {
        "command": "extension.i18n-ally.fulfill-keys",
        "category": "%extname%",
        "title": "%command.fulfill_keys%",
        "icon": {
          "light": "./res/light/fulfill.svg",
          "dark": "./res/dark/fulfill.svg"
        }
      },
      {
        "command": "extension.i18n-ally.refresh-usage",
        "category": "%extname%",
        "title": "%command.refresh_usage%",
        "icon": {
          "light": "./res/light/refresh.svg",
          "dark": "./res/dark/refresh.svg"
        }
      },
      {
        "command": "extension.i18n-ally.support",
        "category": "%extname%",
        "title": "%feedback.support%"
      },
      {
        "command": "extension.i18n-ally.locale-visibility-show",
        "category": "%extname%",
        "title": "%command.locale_visibility_show%",
        "icon": {
          "light": "./res/light/eye.svg",
          "dark": "./res/dark/eye.svg"
        }
      },
      {
        "command": "extension.i18n-ally.locale-visibility-hide",
        "category": "%extname%",
        "title": "%command.locale_visibility_hide%",
        "icon": {
          "light": "./res/light/eye-off.svg",
          "dark": "./res/dark/eye-off.svg"
        }
      },
      {
        "command": "extension.i18n-ally.new-key",
        "category": "%extname%",
        "title": "%command.new_key%",
        "icon": {
          "light": "./res/light/plus.svg",
          "dark": "./res/dark/plus.svg"
        }
      },
      {
        "command": "extension.i18n-ally.duplicate-key",
        "category": "%extname%",
        "title": "%command.duplicate_key%"
      },
      {
        "command": "extension.i18n-ally.mark-key-as-in-use",
        "category": "%extname%",
        "title": "%command.mark_key_as_in_use%"
      }
    ],
    "menus": {
      "commandPalette": [
        {
          "command": "extension.i18n-ally.set-display-language",
          "when": "config.no_exits"
        },
        {
          "command": "extension.i18n-ally.set-source-language",
          "when": "config.no_exits"
        },
        {
          "command": "extension.i18n-ally.copy-key",
          "when": "config.no_exits"
        },
        {
          "command": "extension.i18n-ally.edit-key",
          "when": "config.no_exits"
        },
        {
          "command": "extension.i18n-ally.delete-key",
          "when": "config.no_exits"
        },
        {
          "command": "extension.i18n-ally.rename-key",
          "when": "config.no_exits"
        },
        {
          "command": "extension.i18n-ally.translate-key",
          "when": "config.no_exits"
        },
        {
          "command": "extension.i18n-ally.open-key",
          "when": "config.no_exits"
        },
        {
          "command": "extension.i18n-ally.open-url",
          "when": "config.no_exits"
        },
        {
          "command": "extension.i18n-ally.locale-visibility-hide",
          "when": "config.no_exits"
        },
        {
          "command": "extension.i18n-ally.locale-visibility-show",
          "when": "config.no_exits"
        },
        {
          "command": "extension.i18n-ally.mark-key-as-in-use",
          "when": "config.no_exits"
        }
      ],
      "view/item/context": [
        {
          "command": "extension.i18n-ally.open-key",
          "when": "view =~ /i18n-ally-locales/ && viewItem =~ /openable/",
          "group": "inline@1"
        },
        {
          "command": "extension.i18n-ally.copy-key",
          "when": "view =~ /i18n-ally-locales/ && viewItem =~ /node/",
          "group": "inline@2"
        },
        {
          "command": "extension.i18n-ally.translate-key",
          "when": "view =~ /i18n-ally-locales/ && viewItem =~ /translatable/",
          "group": "inline@3"
        },
        {
          "command": "extension.i18n-ally.edit-key",
          "when": "view =~ /i18n-ally-locales/ && viewItem =~ /editable/",
          "group": "inline@4"
        },
        {
          "command": "extension.i18n-ally.fulfill-keys",
          "when": "view =~ /i18n-ally-locales/ && viewItem =~ /fulfillable/",
          "group": "inline@3"
        },
        {
          "command": "extension.i18n-ally.set-display-language",
          "when": "view =~ /i18n-ally-locales-progress/ && viewItem =~ /notdisply/"
        },
        {
          "command": "extension.i18n-ally.set-source-language",
          "when": "view =~ /i18n-ally-locales-progress/ && viewItem =~ /notsource/"
        },
        {
          "command": "extension.i18n-ally.rename-key",
          "when": "view =~ /i18n-ally-locales/ && viewItem =~ /node/",
          "group": "i18nally@1"
        },
        {
          "command": "extension.i18n-ally.duplicate-key",
          "when": "view =~ /i18n-ally-locales-tree/ && viewItem =~ /node/",
          "group": "i18nally@2"
        },
        {
          "command": "extension.i18n-ally.delete-key",
          "when": "view =~ /i18n-ally-locales/ && viewItem =~ /node/",
          "group": "i18nally@3"
        },
        {
          "command": "extension.i18n-ally.locale-visibility-show",
          "when": "view =~ /i18n-ally-locales-progress/ && viewItem =~ /show/",
          "group": "inline@4"
        },
        {
          "command": "extension.i18n-ally.locale-visibility-hide",
          "when": "view =~ /i18n-ally-locales-progress/ && viewItem =~ /hide/",
          "group": "inline@4"
        },
        {
          "command": "extension.i18n-ally.delete-key",
          "when": "view =~ /i18n-ally-locales-usage/ && viewItem =~ /usage_idle/",
          "group": "i18nally@1"
        },
        {
          "command": "extension.i18n-ally.mark-key-as-in-use",
          "when": "view =~ /i18n-ally-locales/ && viewItem =~ /key_idle/",
          "group": "i18nally@1"
        }
      ],
      "view/title": [
        {
          "command": "extension.i18n-ally.refresh-usage",
          "group": "navigation",
          "when": "view =~ /i18n-ally-locales-usage/"
        },
        {
          "command": "extension.i18n-ally.new-key",
          "group": "navigation",
          "when": "view =~ /i18n-ally-locales-tree/"
        }
      ]
    },
    "viewsContainers": {
      "activitybar": [
        {
          "id": "i18n-ally",
          "title": "%extname%",
          "icon": "./res/logo-view-container.svg"
        }
      ]
    },
    "views": {
      "explorer": [
        {
          "id": "i18n-ally-locales-file-explorer",
          "name": "%view.i18n_keys%",
          "when": "i18n-ally-enabled"
        }
      ],
      "i18n-ally": [
        {
          "id": "i18n-ally-locales-sidebar-file",
          "name": "%view.current_file%",
          "when": "i18n-ally-enabled"
        },
        {
          "id": "i18n-ally-locales-progress",
          "name": "%view.progress%",
          "when": "i18n-ally-enabled"
        },
        {
          "id": "i18n-ally-locales-tree",
          "name": "%view.tree%",
          "when": "i18n-ally-enabled"
        },
        {
          "id": "i18n-ally-locales-usage",
          "name": "%view.usage%",
          "when": "i18n-ally-enabled"
        },
        {
          "id": "i18n-ally-help-feedback",
          "name": "%view.help_feedback%",
          "when": "i18n-ally-enabled"
        }
      ]
    },
    "configuration": {
      "type": "object",
      "title": "%extname%",
      "properties": {
        "i18n-ally.localesPaths": {
          "type": [
            "string",
            "array"
          ],
          "items": {
            "type": "string"
          },
          "description": "%config.locales_paths%"
        },
        "i18n-ally.encoding": {
          "type": "string",
          "default": "utf-8",
          "description": "%config.encoding%"
        },
        "i18n-ally.sourceLanguage": {
          "type": "string",
          "description": "%config.source_language%"
        },
        "i18n-ally.displayLanguage": {
          "type": "string",
          "description": "%config.display_language%"
        },
        "i18n-ally.ignoredLocales": {
          "type": "array",
          "description": "%config.ignored_locales%"
        },
        "i18n-ally.keystyle": {
          "type": "string",
          "enum": [
            "auto",
            "nested",
            "flat"
          ],
          "description": "%config.keystyle%"
        },
        "i18n-ally.dirStructure": {
          "type": "string",
          "enum": [
            "auto",
            "file",
            "dir"
          ],
          "description": "%config.dir_structure%"
        },
        "i18n-ally.annotations": {
          "type": "boolean",
          "default": true,
          "description": "%config.annotations%"
        },
        "i18n-ally.annotationMaxLength": {
          "type": "number",
          "default": 40,
          "description": "%config.annotation_max_length%"
        },
        "i18n-ally.annotationDelimiter": {
          "type": "string",
          "default": "·",
          "description": "%config.annotation_delimiter%"
        },
        "i18n-ally.includeSubfolders": {
          "type": "boolean",
          "default": true,
          "description": "%config.include_subfolders%"
        },
        "i18n-ally.fullReloadOnChanged": {
          "type": "boolean",
          "default": false,
          "description": "%config.full_reload_on_changed%"
        },
        "i18n-ally.enabledFrameworks": {
          "type": [
            "string",
            "array"
          ],
          "enum": [
            "vue",
            "react",
            "vscode",
            "ngx-translate",
            "i18next",
            "i18n-tag",
            "flutter",
            "vue-sfc",
            "ember",
            "chrome-ext",
            "ruby-rails",
            "custom",
            "laravel",
            "transloco"
          ],
          "items": {
            "type": "string",
            "enum": [
              "vue",
              "react",
              "vscode",
              "ngx-translate",
              "i18next",
              "i18n-tag",
              "flutter",
              "vue-sfc",
              "ember",
              "chrome-ext",
              "ruby-rails",
              "custom",
              "laravel",
              "transloco"
            ]
          },
          "description": "%config.enabled_frameworks%"
        },
        "i18n-ally.enabledParsers": {
          "type": [
            "array",
            "string"
          ],
          "enum": [
            "js",
            "ts",
            "json",
            "json5",
            "yaml",
            "ini",
            "pot",
            "php"
          ],
          "items": {
            "type": "string",
            "enum": [
              "js",
              "ts",
              "json",
              "json5",
              "yaml",
              "ini",
              "pot",
              "php"
            ]
          },
          "description": "%config.enabled_parsers%"
        },
        "i18n-ally.keysInUse": {
          "type": "array",
          "items": {
            "type": "string"
          },
          "description": "%config.keys_in_use%"
        },
        "i18n-ally.derivedKeyRules": {
          "type": "array",
          "items": {
            "type": "string"
          },
          "default": null,
          "description": "%config.derived_keys%"
        },
        "i18n-ally.sortKeys": {
          "type": "boolean",
          "default": false,
          "description": "%config.sort_keys%"
        },
        "i18n-ally.preferredDelimiter": {
          "type": "string",
          "default": "-",
          "description": "%config.preferred_delimiter%"
        },
        "i18n-ally.readonly": {
          "type": "boolean",
          "default": false,
          "description": "%config.readonly%"
        },
        "i18n-ally.keepFulfilled": {
          "type": "boolean",
          "default": false,
          "description": "%config.keep_fulfill%"
        },
        "i18n-ally.indent": {
          "type": "number",
          "default": 2,
          "description": "%config.indent%"
        },
        "i18n-ally.disablePathParsing": {
          "type": "boolean",
          "default": false,
          "description": "%config.disable_path_parsing%"
        },
        "i18n-ally.keyMatchRegex": {
          "type": "string",
          "description": "%config.key_match_regex%"
        },
        "i18n-ally.tabStyle": {
          "type": "string",
          "default": "space",
          "enum": [
            "space",
            "tab"
          ],
          "description": "%config.tab_style%"
        },
        "i18n-ally.namespace": {
          "type": "boolean",
          "description": "%config.namespace%"
        },
        "i18n-ally.translate.fallbackToKey": {
          "type": "boolean",
          "default": false,
          "description": "%config.translate.fallbackToKey%"
        },
        "i18n-ally.translate.services": {
          "type": "array",
          "items": {
            "type": "string",
            "enum": [
              "google",
              "google-cn",
              "baidu",
              "youdao"
            ]
          },
          "default": ["google", "baidu"],
          "description": "%config.translate.services%"
        },
        "i18n-ally.translate.parallels": {
          "type": "number",
          "default": 5,
          "description": "%config.translate.parallels%"
        },
        "i18n-ally.translate.promptSource": {
          "type": "boolean",
          "default": false,
          "description": "%config.prompt_translating_source%"
        },
<<<<<<< HEAD
        "i18n-ally.namespace": {
          "type": "boolean",
          "description": "%config.namespace%"
=======
        "i18n-ally.frameworks.ruby-rails.scopeRoot": {
          "type": "string",
          "default": "app/views"
        },
        "i18n-ally.usage.scanningIgnore": {
          "type": "array",
          "items": {
            "type": "string"
          },
          "description": "%config.usage.scanning_ignore%"
>>>>>>> 98ad9ee7
        },

        "i18n-ally.pathMatcher": {
          "type": "string",
          "description": "%config.path_matcher%"
        },
        "i18n-ally.frameworks.ruby-rails.scopeRoot": {
          "type": "string",
          "default": "app/views"
        },
        "i18n-ally.parsers.typescript.tsNodePath": {
          "type": "string",
          "default": "node_modules/ts-node/dist/bin.js"
        },
        "i18n-ally.parsers.typescript.compilerOptions": {
          "type": "object",
          "default": {}
        },
        "i18n-ally.filenameMatchRegex": {
          "description": "%config.deprecated_match_regex%"
        },
        "i18n-ally.fileNamespace": {
          "description": "%config.deprecated_file_namespace%"
        },
        "vue-i18n-ally.localesPaths": {
          "description": "%config.deprecated%"
        },
        "vue-i18n-ally.encoding": {
          "description": "%config.deprecated%"
        },
        "vue-i18n-ally.sourceLanguage": {
          "description": "%config.deprecated%"
        },
        "vue-i18n-ally.displayLanguage": {
          "description": "%config.deprecated%"
        },
        "vue-i18n-ally.ignoredLocales": {
          "description": "%config.deprecated%"
        },
        "vue-i18n-ally.keystyle": {
          "description": "%config.deprecated%"
        },
        "vue-i18n-ally.dirStructure": {
          "description": "%config.deprecated%"
        },
        "vue-i18n-ally.annotations": {
          "description": "%config.deprecated%"
        },
        "vue-i18n-ally.annotationMaxLength": {
          "description": "%config.deprecated%"
        },
        "vue-i18n-ally.annotationDelimiter": {
          "description": "%config.deprecated%"
        },
        "vue-i18n-ally.filenameMatchRegex": {
          "description": "%config.deprecated%"
        },
        "vue-i18n-ally.includeSubfolders": {
          "description": "%config.deprecated%"
        },
        "vue-i18n-ally.fullReloadOnChanged": {
          "description": "%config.deprecated%"
        },
        "vue-i18n-ally.sortKeys": {
          "description": "%config.deprecated%"
        },
        "vue-i18n-ally.preferredDelimiter": {
          "description": "%config.deprecated%"
        },
        "vue-i18n-ally.readonly": {
          "description": "%config.deprecated%"
        }
      }
    }
  },
  "standard-version": {
    "types": [
      {
        "type": "feat",
        "section": "⚡ Features"
      },
      {
        "type": "fix",
        "section": "🐞 Bug Fixes"
      },
      {
        "type": "refactor",
        "section": "🔮 Refactor"
      },
      {
        "type": "test",
        "section": "⚗ Tests"
      },
      {
        "type": "docs",
        "section": "📚 Documentations"
      },
      {
        "type": "i18n",
        "section": "🌍 Internationalization"
      },
      {
        "type": "ci",
        "hidden": true
      }
    ]
  },
  "scripts": {
    "release:minor": "npm i && standard-version --release-as minor && npm run gh-release",
    "release:patch": "npm i && standard-version --release-as patch && npm run gh-release",
    "gh-release": "git push --follow-tags && conventional-github-releaser -p angular",
    "build": "webpack --mode development",
    "compile": "webpack --mode development",
    "lint": "eslint --ext .ts,.js,.vue .",
    "lint:fix": "npm run lint -- --fix",
    "watch": "webpack --mode development --watch",
    "dev": "npm run watch",
    "test": "jest"
  },
  "devDependencies": {
    "@antfu/eslint-config-ts": "0.2.11",
    "@antfu/eslint-config-vue": "0.2.11",
    "@types/ini": "^1.3.30",
    "@types/jest": "^25.0.0",
    "@types/js-yaml": "3.12.3",
    "@types/json-stable-stringify": "1.0.32",
    "@types/json5": "0.0.30",
    "@types/lodash": "4.14.149",
    "@types/mocha": "7.0.2",
    "@types/node": "12.12.34",
    "@types/vscode": "^1.40.0",
    "@types/yaml": "^1.2.0",
    "@typescript-eslint/eslint-plugin": "2.26.0",
    "@typescript-eslint/parser": "2.26.0",
    "conventional-github-releaser": "3.1.3",
    "eslint": "6.8.0",
    "ini": "^1.3.5",
    "jest": "^25.0.0",
    "php-array-parser": "^1.0.1",
    "rimraf": "3.0.2",
    "standard-version": "7.1.0",
    "ts-jest": "^25.0.0",
    "ts-loader": "6.2.2",
    "webpack": "4.42.1",
    "webpack-cli": "3.3.11",
    "webpack-filter-warnings-plugin": "^1.2.1"
  },
  "dependencies": {
    "esm": "^3.2.25",
    "fast-glob": "^3.0.0",
    "glob-gitignore": "^1.0.14",
    "iconv-lite": "^0.5.0",
    "js-yaml": "^3.13.1",
    "jschardet": "^2.1.1",
    "json-source-map": "^0.6.1",
    "json-stable-stringify": "^1.0.1",
    "json5": "^2.1.0",
    "limax": "^2.0.0",
    "lodash": "^4.17.11",
    "node-html-parser": "^1.1.16",
    "parse-gitignore": "^1.0.1",
    "po2json": "^1.0.0-alpha",
    "translation.js": "^0.7.8",
    "ts-node": "^8.3.0",
    "typescript": "3.8.3",
    "vue": "^2.6.10",
    "vue-i18n-locale-message": "^0.16.0",
    "yaml": "^1.7.2"
  }
}<|MERGE_RESOLUTION|>--- conflicted
+++ resolved
@@ -604,11 +604,6 @@
           "default": false,
           "description": "%config.prompt_translating_source%"
         },
-<<<<<<< HEAD
-        "i18n-ally.namespace": {
-          "type": "boolean",
-          "description": "%config.namespace%"
-=======
         "i18n-ally.frameworks.ruby-rails.scopeRoot": {
           "type": "string",
           "default": "app/views"
@@ -619,7 +614,9 @@
             "type": "string"
           },
           "description": "%config.usage.scanning_ignore%"
->>>>>>> 98ad9ee7
+        "i18n-ally.namespace": {
+          "type": "boolean",
+          "description": "%config.namespace%"
         },
 
         "i18n-ally.pathMatcher": {
